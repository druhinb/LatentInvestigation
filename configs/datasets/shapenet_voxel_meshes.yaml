# ShapeNet 3D-R2N2 Dataset Configuration
_target_: src.datasets.shapenet_voxel_meshes.ShapeNet3DR2N2Reconstruction

name: shapenet_voxel_meshes
root: ${oc.env:DATA_DIR,../data}/ShapeNetRendering
voxel_root: ${oc.env:DATA_DIR,../data}/ShapeNetVox32
categories: null  

# Dataset preparation options
preparation:
  # render_tar_path: null 
  # voxel_tar_path: null  
  render_url: "http://cvgl.stanford.edu/data2/ShapeNetRendering.tgz"
  voxel_url: "http://cvgl.stanford.edu/data2/ShapeNetVox32.tgz" 
  auto_download: true  

# Transform pipeline for images
transform:
  _target_: torchvision.transforms.Compose
  transforms:
    - _target_: torchvision.transforms.Resize
      size: 256
    - _target_: torchvision.transforms.CenterCrop
      size: 224
    - _target_: torchvision.transforms.ToTensor

# DataLoader configuration
dataloader:
  batch_size: 32 
  num_workers: 4 
  pin_memory: true
  drop_last: true  
# Dataset splits
splits:
  train: train
  val: val
  test: test
# Split generation parameters
train_ratio: 0.7
val_ratio: 0.15
split_seed: 42 
<<<<<<< HEAD
subset_percentage: 0.005
=======
subset_percentage: 0.08
>>>>>>> 9b54dff6
<|MERGE_RESOLUTION|>--- conflicted
+++ resolved
@@ -39,8 +39,4 @@
 train_ratio: 0.7
 val_ratio: 0.15
 split_seed: 42 
-<<<<<<< HEAD
-subset_percentage: 0.005
-=======
-subset_percentage: 0.08
->>>>>>> 9b54dff6
+subset_percentage: 0.08