--- conflicted
+++ resolved
@@ -12,10 +12,7 @@
 from PIL import Image
 from omegaconf import DictConfig
 from hydra.utils import instantiate
-<<<<<<< HEAD
-=======
 import torchvision.transforms as transforms
->>>>>>> 9b54dff6
 from .base_dataset import BaseSplitDataset
 
 
