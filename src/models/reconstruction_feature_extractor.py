"""Concise feature extraction module for ViT-based models."""

import torch
import torch.nn as nn
from typing import Dict, List, Union, Optional
import logging
from .model_loader import load_model_and_preprocessor
from .feature_collector import FeatureCollector
from .base_feature_extractor import BaseFeatureExtractor

logger = logging.getLogger(__name__)


class ReconstructionFeatureExtractor(BaseFeatureExtractor):
    """Extracts features from ViT-based models for reconstruction tasks."""

    def __init__(
        self,
        model_name: str,
        ckpt_path: Optional[str] = None,
        device: str = "cpu",
        cache_dir: Optional[str] = None,
    ):
        super().__init__(
            model_name=model_name,
            checkpoint_path=ckpt_path,
            device=device,
            cache_dir=cache_dir,
        )
<<<<<<< HEAD
=======
        # Load backbone model and its preprocessor
        self.model, self.preprocessor = load_model_and_preprocessor(
            self.model_name, self.ckpt_path, self.device, self.cache_dir
        )
        # expose processor and transform for legacy methods
        self.processor = getattr(self.preprocessor, 'processor', None)
        self.transform = getattr(self.preprocessor, 'transform', None)
        self.hooks, self.feature_cache = [], {}

        if not self.model_name.startswith("timm_"):
            self._setup_hooks()
>>>>>>> 9b54dff6

        self.model.to(self.device).eval()
        for param in self.model.parameters():
            param.requires_grad = False  # Freeze model
        logger.info(f"Loaded and froze {self.model_name} on {self.device}.")

    def _setup_hooks(self):
        def hook_fn_closure(name):
            def hook(module, input_tensor, output_tensor):
                self.feature_cache[name] = (
                    output_tensor[0]
                    if isinstance(output_tensor, tuple)
                    else output_tensor
                )

            return hook

        if hasattr(self.model, "encoder") and hasattr(self.model.encoder, "layer"):
            for i, layer_module in enumerate(self.model.encoder.layer):
                self.hooks.append(
                    layer_module.register_forward_hook(hook_fn_closure(f"layer_{i}"))
                )

        elif hasattr(self.model, "blocks"):
            for i, block_module in enumerate(self.model.blocks):
                self.hooks.append(
                    block_module.register_forward_hook(hook_fn_closure(f"layer_{i}"))
                )
        else:
            logger.warning(
                f"Could not auto-setup hooks for {self.model_name}. Intermediate feature extraction might be limited."
            )

<<<<<<< HEAD
    def extract_features_memopt(
        self,
        images: torch.Tensor,
        layers: Optional[List[Union[int, str]]] = None,
        feature_type: str = "cls_token",
        max_batch_size: int = 64,
    ) -> Dict[str, torch.Tensor]:
        """
        Memory-optimized feature extraction stuff for the vit models

        Args:
            images: Input images [B*N_views, C, H, W] or [B, N_views, C, H, W]
            layers: Layers to extract features from
            feature_type: Type of features (cls_token, patch_mean, etc.)
            max_batch_size: Maximum batch size to process at once
        """
        original_shape = images.shape

        if images.dim() == 5:
            B, N_views, C, H, W = images.shape
            images = images.view(B * N_views, C, H, W)

        initial_memory = self.get_memory_usage()

        if images.size(0) > max_batch_size:
            return self.extract_features(
                images, layers, feature_type, chunk_size=max_batch_size
            )
        else:
            return self.extract_features(images, layers, feature_type)
=======
    # inherits extract_features from BaseFeatureExtractor
    # inherits get_feature_dim
    # inherits __del__ from BaseFeatureExtractor
>>>>>>> 9b54dff6


def load_image_feature_extractor(config: Dict) -> ReconstructionFeatureExtractor:
    """Factory function to create ImageFeatureExtractor from a configuration dictionary."""
    return ReconstructionFeatureExtractor(
        model_name=config.get("model_name", "supervised_vit"),
        ckpt_path=config.get("checkpoint_path"),
        device=config.get("device", None),
        cache_dir=config.get("cache_dir"),
    )<|MERGE_RESOLUTION|>--- conflicted
+++ resolved
@@ -4,6 +4,9 @@
 import torch.nn as nn
 from typing import Dict, List, Union, Optional
 import logging
+from .model_loader import load_model_and_preprocessor
+from .feature_collector import FeatureCollector
+from .base_feature_extractor import BaseFeatureExtractor
 from .model_loader import load_model_and_preprocessor
 from .feature_collector import FeatureCollector
 from .base_feature_extractor import BaseFeatureExtractor
@@ -27,20 +30,6 @@
             device=device,
             cache_dir=cache_dir,
         )
-<<<<<<< HEAD
-=======
-        # Load backbone model and its preprocessor
-        self.model, self.preprocessor = load_model_and_preprocessor(
-            self.model_name, self.ckpt_path, self.device, self.cache_dir
-        )
-        # expose processor and transform for legacy methods
-        self.processor = getattr(self.preprocessor, 'processor', None)
-        self.transform = getattr(self.preprocessor, 'transform', None)
-        self.hooks, self.feature_cache = [], {}
-
-        if not self.model_name.startswith("timm_"):
-            self._setup_hooks()
->>>>>>> 9b54dff6
 
         self.model.to(self.device).eval()
         for param in self.model.parameters():
@@ -74,7 +63,6 @@
                 f"Could not auto-setup hooks for {self.model_name}. Intermediate feature extraction might be limited."
             )
 
-<<<<<<< HEAD
     def extract_features_memopt(
         self,
         images: torch.Tensor,
@@ -105,11 +93,6 @@
             )
         else:
             return self.extract_features(images, layers, feature_type)
-=======
-    # inherits extract_features from BaseFeatureExtractor
-    # inherits get_feature_dim
-    # inherits __del__ from BaseFeatureExtractor
->>>>>>> 9b54dff6
 
 
 def load_image_feature_extractor(config: Dict) -> ReconstructionFeatureExtractor:
